# Modular toolkit for Data Processing (MDP)
"""
The Modular toolkit for Data Processing (MDP) is a library of widely
used data processing algorithms that can be combined according to a
pipeline analogy to build more complex data processing software.

From the user's perspective, MDP consists of a collection of
supervised and unsupervised learning algorithms, and other data
processing units (nodes) that can be combined into data processing
sequences (flows) and more complex feed-forward network
architectures. Given a set of input data, MDP takes care of
successively training or executing all nodes in the network. This
allows the user to specify complex algorithms as a series of simpler
data processing steps in a natural way.

The base of available algorithms is steadily increasing and includes,
to name but the most common, Principal Component Analysis (PCA and
NIPALS), several Independent Component Analysis algorithms (CuBICA,
FastICA, TDSEP, JADE, and XSFA), Slow Feature Analysis, Gaussian
Classifiers, Restricted Boltzmann Machine, and Locally Linear
Embedding.

Particular care has been taken to make computations efficient in terms
of speed and memory.  To reduce memory requirements, it is possible to
perform learning using batches of data, and to define the internal
parameters of the nodes to be single precision, which makes the usage
of very large data sets possible.  Moreover, the 'parallel' subpackage
offers a parallel implementation of the basic nodes and flows.

From the developer's perspective, MDP is a framework that makes the
implementation of new supervised and unsupervised learning algorithms
easy and straightforward.  The basic class, 'Node', takes care of
tedious tasks like numerical type and dimensionality checking, leaving
the developer free to concentrate on the implementation of the
learning and execution phases. Because of the common interface, the
node then automatically integrates with the rest of the library and
can be used in a network together with other nodes. A node can have
multiple training phases and even an undetermined number of phases.
This allows the implementation of algorithms that need to collect some
statistics on the whole input before proceeding with the actual
training, and others that need to iterate over a training phase until
a convergence criterion is satisfied. The ability to train each phase
using chunks of input data is maintained if the chunks are generated
with iterators. Moreover, crash recovery is optionally available: in
case of failure, the current state of the flow is saved for later
inspection.

MDP has been written in the context of theoretical research in
neuroscience, but it has been designed to be helpful in any context
where trainable data processing algorithms are used. Its simplicity on
the user side together with the reusability of the implemented nodes
make it also a valid educational tool.

http://mdp-toolkit.sourceforge.net
"""
__docformat__ = "restructuredtext en"

class MDPException(Exception):
    """Base class for exceptions in MDP."""
    pass

class MDPWarning(UserWarning):
    """Base class for warnings in MDP."""
    pass

<<<<<<< HEAD
class MDPDeprecationWarning(DeprecationWarning, MDPWarning):
    """Warn about deprecated MDP API."""
    pass

import os as _os
=======
class config(object):
    _HAS_NUMBER = 0
    class _ExternalDep(object):
        def __init__(self, name, version=None, failmsg=None):
            assert (version is not None) + (failmsg is not None) == 1

            self.version = str(version) # convert e.g. exception to str
            self.failmsg = str(failmsg) if failmsg is not None else None

            global config
            self.order = config._HAS_NUMBER
            config._HAS_NUMBER += 1
            setattr(config, 'has_' + name, self)

        def __nonzero__(self):
            return self.failmsg is None

        def __repr__(self):
            if self:
                return self.version
            else:
                return "NOT AVAILABLE: " + self.failmsg

    @classmethod
    def ExternalDepFail(cls, name, failmsg):
        return cls._ExternalDep(name, failmsg=failmsg)

    @classmethod
    def ExternalDepFound(cls, name, version):
        return cls._ExternalDep(name, version=version)

    @classmethod
    def info(cls):
        """Return nicely formatted info about MDP."""
        listable_features = [(f[4:].replace('_', ' '), getattr(cls, f))
                             for f in dir(cls) if f.startswith('has_')]
        maxlen = max(len(f[0]) for f in listable_features)
        listable_features = sorted(listable_features, key=lambda f: f[1].order)
        return '\n'.join('%*s: %r' % (maxlen+1, f[0], f[1])
                         for f in listable_features)

import sys, os
>>>>>>> 95796b0f

config.ExternalDepFound('python', '.'.join([str(x) for x in sys.version_info]))

# To force MDP to use one specific extension module
# set the environment variable MDPNUMX
# Mainly useful for testing
_USR_LABEL = os.getenv('MDPNUMX')
if _USR_LABEL and _USR_LABEL not in ('numpy', 'scipy'):
    err = """
Numerical backend '%s' not supported.
Supported backends: numpy, scipy.""" % _USR_LABEL
    raise ImportError(err)

numx_description = None
numx_exceptions = {}

if not _USR_LABEL or _USR_LABEL=='scipy':
    try:
        import scipy as numx
        from scipy import (linalg as numx_linalg,
                           fftpack as numx_fft,
                           random as numx_rand,
                           version as numx_version)
    except ImportError, exc:
        numx_exceptions['scipy'] = exc
    else:
        numx_description = 'scipy'
        config.ExternalDepFound('scipy', numx_version.version)

if numx_description is None and (not _USR_LABEL or _USR_LABEL=='numpy'):
    try:
        import numpy as numx
        from numpy import (linalg as numx_linalg,
                           fft as numx_fft,
                           random as numx_rand)
        from numpy.version import version as numx_version
        numx_description = 'numpy'
        config.ExternalDepFound('numx', numx_version.version)
    except ImportError, exc:
        numx_exceptions['numpy'] = exc

if numx_description is None:
    # The test is for numx_description, not numx, because numx could
    # be imported sucessfuly, but e.g. numx_rand could later fail.
    msg = ("Could not import any of the numeric backends.\n"
           "Import errors:\n"
           + '\n'.join(label+': '+str(exc)
                       for label, exc in numx_exceptions.iteritems()))
    raise ImportError(msg)
else:
    # we have numx, we don't need the exceptions anymore
    del numx_exceptions

del _USR_LABEL

if config.has_scipy:
    try:
        import scipy.signal
    except ImportError, exc:
        config.ExternalDepFail('scipy_signal', exc)
    else:
        config.ExternalDepFound('scipy_signal', scipy.version.version)
else:
    config.ExternalDepFail('scipy_signal', 'scipy not available')

# import the utils module (used by other modules)
# here we set scipy_emulation if needed.
import utils

__version__ = '2.6'
__revision__ = utils.get_git_revision()
__authors__ = 'Pietro Berkes, Rike-Benjamin Schuppner, Niko Wilbert, and Tiziano Zito'
__copyright__ = '(c) 2003-2010 Pietro Berkes, Rike-Benjamin Schuppner, Niko Wilbert, Tiziano Zito'
__license__ = 'Modified BSD License (GPL compatible), see COPYRIGHT'
__contact__ = 'mdp-toolkit-users@lists.sourceforge.net'

<<<<<<< HEAD

from utils import OrderedDict

import sys

class MDPConfiguration(object):
    """MDPConfiguration() does checks on the available libraries
    and auto-generates a list of features for inclusion in debug output.
    """
    # TODO: Needs more love with version checking.
    def __getitem__(self, key):

        if key in self._features:
            return self._features[key]
        raise KeyError("'%s'" % key)

    def add_feature(self, feature, is_available, doc=True):
        self._features[feature] = is_available
        if doc:
            self._doc.add(feature)

    def check_feature(self, feature, prop, doc=True):
        self._features[feature] = prop()
        if doc:
            self._doc.add(feature)

    def add_info(self, feature, val, doc=True):
        self._features[feature] = val
        if doc:
            self._doc.add(feature)

    def __init__(self):
        self._features = OrderedDict()
        self._doc = set()

        self.add_info('MDP Version', __version__)
        self.add_info('MDP Revision', __revision__)
        self.add_info('Python Version', '.'.join([str(x) for x in
                                                  sys.version_info]))

        self.add_feature("numpy", numx_description == 'numpy', doc=False)
        self.add_feature("scipy", numx_description == 'scipy', doc=False)

        self.check_feature("Numerical Backend", self.numerical_backend)
        self.check_feature("Parallel Python", self.has_parallel_python)
        self.check_feature("shogun", self.has_shogun)
        self.check_feature("LibSVM", self.has_libsvm)
        self.check_feature("Symeig Backend", self.symeig)

    def module_exists(self, module_name):
        """Returns True if a given module exists."""
        try:
            __import__(module_name)
            return True
        except ImportError:
            return False

    def has(self, dep):
        """Checks if a dependency is available."""
        return self[dep].available

    def has_parallel_python(self):
        try:
            import pp as __pp
        except ImportError, msg:
            return ExternalDepFail(msg)
        return ExternalDepFound()

    def has_shogun(self):
        try:
            import shogun.Kernel as _sgKernel
            import shogun.Classifier as _sgClassifier
        except ImportError, msg:
            return ExternalDepFail(msg)
        # We need to have at least SHOGUN 0.9, as we rely on
        # SHOGUN's CClassifier::classify() method.
        # (It makes our code much nicer, by the way.)
        #
        if not hasattr(_sgClassifier.Classifier, 'classify'):
            return ExternalDepFail("CClassifier::classify not found")
        try:
            version = _sgKernel._Kernel.Version_get_version_release()
        except AttributeError:
            version = ""

        if not (version.startswith('v0.9') or version.startswith('v1.')):
            return ExternalDepFail("We need at least SHOGUN version 0.9.")
        return ExternalDepFound(version)

    def has_libsvm(self):
        try:
            import svm as libsvm
        except ImportError, msg:
            return ExternalDepFail(msg)
        return ExternalDepFound()

    def has_symeig(self):
        return self._has_symeig

    def numerical_backend(self):
        return (numx_description, numx_version)

    def symeig(self):
        import utils
        self._has_symeig = False
        # check what symeig are we using
        if utils.symeig is utils.wrap_eigh:
            SYMEIG = 'scipy.linalg.eigh'
            self._has_symeig = True
        else:
            try:
                import symeig
                if utils.symeig is symeig.symeig:
                    SYMEIG = 'symeig'
                    self._has_symeig = True
                elif utils.symeig is utils._symeig_fake:
                    SYMEIG = 'symeig_fake'
                else:
                    SYMEIG = 'unknown'
            except ImportError:
                if utils.symeig is utils._symeig_fake:
                    SYMEIG = 'symeig_fake'
                else:
                    SYMEIG = 'unknown'
        return SYMEIG


    def info(self):
        """Return nicely formatted info about MDP."""
        listable_features = [f for f in self._features if f in self._doc]
        maxlen = max(len(f) for f in listable_features)
        l = []
        for feature in listable_features:
            s = "%*s: %s" % (maxlen+1, feature, self[feature])
            l.append(s)
        return "\n".join(l)
=======
try:
    import pp
except ImportError, exc:
    config.ExternalDepFail('parallel_python', exc)
else:
    config.ExternalDepFound('parallel_python', pp.version)

try:
    from shogun import (Kernel as sgKernel,
                        Features as sgFeatures,
                        Classifier as sgClassifier)
except ImportError, exc:
    config.ExternalDepFail('shogun', exc)
else:
    # We need to have at least SHOGUN 0.9, as we rely on
    # SHOGUN's CClassifier::classify() method.
    # (It makes our code much nicer, by the way.)
    #
    if not hasattr(sgClassifier.Classifier, 'classify'):
        config.ExternalDepFail('shogun', "CClassifier::classify not found")
    try:
        version = sgKernel._Kernel.Version_get_version_release()
    except AttributeError, msg:
        config.ExternalDepFail('shogun', msg)
    else:
        if not (version.startswith('v0.9') or version.startswith('v1.')):
            config.ExternalDepFail('We need at least SHOGUN version 0.9.')
        config.ExternalDepFound('shogun', version)
>>>>>>> 95796b0f

try:
    import svm as libsvm
except ImportError, exc:
    config.ExternalDepFail('libsvm', exc)
else:
    config.ExternalDepFound('libsvm', libsvm.libsvm._name)

import inspect as _inspect
try:
    # check if scipy.linalg.eigh is the new version
    # if yes, just wrap it
    args = _inspect.getargspec(numx_linalg.eigh)[0]
    if len(args) <= 4:
        from symeig import symeig, SymeigException
    else:
        config.ExternalDepFail('new symeig', 'symeig version too old')
        from utils._symeig import (wrap_eigh as symeig,
                                   SymeigException)

    config.ExternalDepFound('symeig', symeig.__name__)
except ImportError, exc:
    config.ExternalDepFail('symeig_real', exc)
    from utils._symeig import (_symeig_fake as symeig,
                               SymeigException)
    config.ExternalDepFound('symeig', symeig)

# import exceptions from nodes and flows
from signal_node import (NodeException, InconsistentDimException,
                         TrainingException,
                         TrainingFinishedException, IsNotTrainableException,
                         IsNotInvertibleException)
from linear_flows import CrashRecoveryException, FlowException, FlowExceptionCR

# import base nodes and flow classes
from signal_node import (NodeMetaclass, Node, PreserveDimNode,
                         Cumulator, VariadicCumulator)

from linear_flows import (Flow, CheckpointFlow,
                          CheckpointFunction, CheckpointSaveFunction)

# import helper functions:
from helper_funcs import pca, whitening, fastica, sfa, get_eta

# import extension mechanism
from extension import (ExtensionException, extension_method,
                       ExtensionNodeMetaclass,
                       ExtensionNode, get_extensions,
                       get_active_extensions, with_extension,
                       activate_extension, deactivate_extension,
                       activate_extensions, deactivate_extensions,
                       extension)

# import classifier node
from classifier_node import (ClassifierNode, ClassifierCumulator)

# import our modules
import nodes
import hinet
import parallel
from test import test

# clean up namespace
del signal_node
del linear_flows
del classifier_node
del os, sys

# explicitly set __all__, mainly needed for epydoc
__all__ = ['CheckpointFlow', 'CheckpointFunction', 'CheckpointSaveFunction',
           'CrashRecoveryException', 'Cumulator', 'VariadicCumulator', 'Flow',
           'FlowException',
           'FlowExceptionCR', 'IsNotInvertibleException',
           'IsNotTrainableException', 'MDPException', 'MDPWarning', 'Node',
           'NodeException', 'TrainingException', 'TrainingFinishedException',
           'ClassifierNode', 'ClassifierCumulator',
           'get_eta', 'graph', 'helper_funcs', 'hinet', 'nodes',
           'numx_description', 'pca', 'sfa', 'utils', 'whitening',
           'parallel', 'numx_version',
           'extension_method', 'ExtensionNodeMetaclass', 'ExtensionNode',
           'get_extensions', 'with_extension',
           'activate_extension', 'deactivate_extension', 'activate_extensions',
           'deactivate_extensions',
           'ClassifierNode',
           'config'
           ]

try:
    import caching
    __all__ += ['caching']
    config.ExternalDepFound('caching', caching.joblib)
except ImportError, exc:
    config.ExternalDepFail('caching', exc)<|MERGE_RESOLUTION|>--- conflicted
+++ resolved
@@ -63,13 +63,10 @@
     """Base class for warnings in MDP."""
     pass
 
-<<<<<<< HEAD
 class MDPDeprecationWarning(DeprecationWarning, MDPWarning):
     """Warn about deprecated MDP API."""
     pass
 
-import os as _os
-=======
 class config(object):
     _HAS_NUMBER = 0
     class _ExternalDep(object):
@@ -112,7 +109,6 @@
                          for f in listable_features)
 
 import sys, os
->>>>>>> 95796b0f
 
 config.ExternalDepFound('python', '.'.join([str(x) for x in sys.version_info]))
 
@@ -189,144 +185,6 @@
 __license__ = 'Modified BSD License (GPL compatible), see COPYRIGHT'
 __contact__ = 'mdp-toolkit-users@lists.sourceforge.net'
 
-<<<<<<< HEAD
-
-from utils import OrderedDict
-
-import sys
-
-class MDPConfiguration(object):
-    """MDPConfiguration() does checks on the available libraries
-    and auto-generates a list of features for inclusion in debug output.
-    """
-    # TODO: Needs more love with version checking.
-    def __getitem__(self, key):
-
-        if key in self._features:
-            return self._features[key]
-        raise KeyError("'%s'" % key)
-
-    def add_feature(self, feature, is_available, doc=True):
-        self._features[feature] = is_available
-        if doc:
-            self._doc.add(feature)
-
-    def check_feature(self, feature, prop, doc=True):
-        self._features[feature] = prop()
-        if doc:
-            self._doc.add(feature)
-
-    def add_info(self, feature, val, doc=True):
-        self._features[feature] = val
-        if doc:
-            self._doc.add(feature)
-
-    def __init__(self):
-        self._features = OrderedDict()
-        self._doc = set()
-
-        self.add_info('MDP Version', __version__)
-        self.add_info('MDP Revision', __revision__)
-        self.add_info('Python Version', '.'.join([str(x) for x in
-                                                  sys.version_info]))
-
-        self.add_feature("numpy", numx_description == 'numpy', doc=False)
-        self.add_feature("scipy", numx_description == 'scipy', doc=False)
-
-        self.check_feature("Numerical Backend", self.numerical_backend)
-        self.check_feature("Parallel Python", self.has_parallel_python)
-        self.check_feature("shogun", self.has_shogun)
-        self.check_feature("LibSVM", self.has_libsvm)
-        self.check_feature("Symeig Backend", self.symeig)
-
-    def module_exists(self, module_name):
-        """Returns True if a given module exists."""
-        try:
-            __import__(module_name)
-            return True
-        except ImportError:
-            return False
-
-    def has(self, dep):
-        """Checks if a dependency is available."""
-        return self[dep].available
-
-    def has_parallel_python(self):
-        try:
-            import pp as __pp
-        except ImportError, msg:
-            return ExternalDepFail(msg)
-        return ExternalDepFound()
-
-    def has_shogun(self):
-        try:
-            import shogun.Kernel as _sgKernel
-            import shogun.Classifier as _sgClassifier
-        except ImportError, msg:
-            return ExternalDepFail(msg)
-        # We need to have at least SHOGUN 0.9, as we rely on
-        # SHOGUN's CClassifier::classify() method.
-        # (It makes our code much nicer, by the way.)
-        #
-        if not hasattr(_sgClassifier.Classifier, 'classify'):
-            return ExternalDepFail("CClassifier::classify not found")
-        try:
-            version = _sgKernel._Kernel.Version_get_version_release()
-        except AttributeError:
-            version = ""
-
-        if not (version.startswith('v0.9') or version.startswith('v1.')):
-            return ExternalDepFail("We need at least SHOGUN version 0.9.")
-        return ExternalDepFound(version)
-
-    def has_libsvm(self):
-        try:
-            import svm as libsvm
-        except ImportError, msg:
-            return ExternalDepFail(msg)
-        return ExternalDepFound()
-
-    def has_symeig(self):
-        return self._has_symeig
-
-    def numerical_backend(self):
-        return (numx_description, numx_version)
-
-    def symeig(self):
-        import utils
-        self._has_symeig = False
-        # check what symeig are we using
-        if utils.symeig is utils.wrap_eigh:
-            SYMEIG = 'scipy.linalg.eigh'
-            self._has_symeig = True
-        else:
-            try:
-                import symeig
-                if utils.symeig is symeig.symeig:
-                    SYMEIG = 'symeig'
-                    self._has_symeig = True
-                elif utils.symeig is utils._symeig_fake:
-                    SYMEIG = 'symeig_fake'
-                else:
-                    SYMEIG = 'unknown'
-            except ImportError:
-                if utils.symeig is utils._symeig_fake:
-                    SYMEIG = 'symeig_fake'
-                else:
-                    SYMEIG = 'unknown'
-        return SYMEIG
-
-
-    def info(self):
-        """Return nicely formatted info about MDP."""
-        listable_features = [f for f in self._features if f in self._doc]
-        maxlen = max(len(f) for f in listable_features)
-        l = []
-        for feature in listable_features:
-            s = "%*s: %s" % (maxlen+1, feature, self[feature])
-            l.append(s)
-        return "\n".join(l)
-=======
 try:
     import pp
 except ImportError, exc:
@@ -355,7 +213,6 @@
         if not (version.startswith('v0.9') or version.startswith('v1.')):
             config.ExternalDepFail('We need at least SHOGUN version 0.9.')
         config.ExternalDepFound('shogun', version)
->>>>>>> 95796b0f
 
 try:
     import svm as libsvm
@@ -444,8 +301,12 @@
            ]
 
 try:
+    import joblib
+    __all__ += ['joblib']
+    config.ExternalDepFound('joblib', joblib.__version__)
+except ImportError, exc:
+    config.ExternalDepFail('joblib', exc)
+
+if config.has_joblib:
     import caching
-    __all__ += ['caching']
-    config.ExternalDepFound('caching', caching.joblib)
-except ImportError, exc:
-    config.ExternalDepFail('caching', exc)+    __all__ += ['caching']